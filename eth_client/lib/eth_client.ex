defmodule EthClient do
  @moduledoc false
  alias EthClient.Context
  alias EthClient.Contract
  alias EthClient.RawTransaction
  alias EthClient.Rpc

  require Logger

  @etherscan_supported_chains %{
    1 => "",
    3 => "ropsten.",
    4 => "rinkeby."
  }

<<<<<<< HEAD
=======
  @supported_chains ["ropsten", "rinkeby", "mainnet"]

  @chain_id_by_name %{"mainnet" => 1, "ropsten" => 3, "rinkeby" => 4}

  @local_host_chain_id 1234
  @local_host_rpc "http://localhost:8545"

  # Modify the code so that the only thing we do in Rust is the EC signature and Keccak hashing
  # View the state of a contract (all its variables, etc). This will require parsing the ABI
  # Add the ability to check if a transaction is a contract deployment or not
  # Check balance
  # Fix gas limit
  # Change shell text based on context
  # Get list of nodes

>>>>>>> 2ba37951
  def deploy(bin_path) do
    {:ok, data} = File.read(bin_path)
    data = add_0x(data)

    caller = Context.user_account()
    caller_address = String.downcase(caller.address)

    nonce = nonce(caller.address)
    gas_limit = gas_limit(data, caller_address)

    raw_tx =
      build_raw_tx(
        0,
        nonce,
        gas_limit,
        gas_price(),
        data: data
      )

    {:ok, tx_hash} =
      sign_transaction(raw_tx, caller.private_key)
      |> Rpc.send_raw_transaction()

    Logger.info("Deployment transaction accepted by the network, tx_hash: #{tx_hash}")
    Logger.info("Waiting for confirmation...")

    {:ok, transaction} = Rpc.wait_for_confirmation(tx_hash)

    contract_address = transaction["contractAddress"]

    Context.set_contract_address(contract_address)
    Logger.info("Contract deployed, address: #{contract_address} Current contract updated")

    log_transaction_info(@etherscan_supported_chains[Context.chain_id()], contract_address)
  end

  def deploy(bin_path, abi_path) do
    deploy(bin_path)
    {:ok, api} = Contract.get_functions(abi_path)
    Context.set_contract_functions(api)

    Context.contract()
  end

  def call(method, arguments) do
    data =
      ABI.encode(method, arguments)
      |> Base.encode16(case: :lower)
      |> add_0x()

    %{
      from: Context.user_account().address,
      to: Context.contract().address,
      data: data
    }
    |> Rpc.call()
  end

  def get_balance(address) do
    {balance, _lead} =
      Rpc.get_balance(address)
      |> remove_leading_0x()
      |> Integer.parse(16)

    wei_to_ether(balance)
  end

  def invoke(method, arguments, amount \\ 0) do
    data =
      ABI.encode(method, arguments)
      |> Base.encode16(case: :lower)
      |> add_0x()

    caller = Context.user_account()
    caller_address = String.downcase(caller.address)
    contract_address = Context.contract().address

    ## This is assuming the caller passes `amount` in eth
    amount = floor(amount * 1_000_000_000_000_000_000)

    nonce = nonce(caller.address)
    # How do I calculate gas limits appropiately?
    gas_limit = gas_limit(data, caller_address, contract_address) * 2

    raw_tx =
      build_raw_tx(amount, nonce, gas_limit, gas_price(),
        recipient: contract_address,
        data: data
      )

    {:ok, tx_hash} =
      sign_transaction(raw_tx, caller.private_key)
      |> Rpc.send_raw_transaction()

    Logger.info("Transaction accepted by the network, tx_hash: #{tx_hash}")
    Logger.info("Waiting for confirmation...")

    {:ok, _transaction} = Rpc.wait_for_confirmation(tx_hash)

    Logger.info("Transaction confirmed!")

    log_transaction_info(@etherscan_supported_chains[Context.chain_id()], contract_address)

    {:ok, tx_hash}
  end

  def contract_deploy?(transaction) when is_number(transaction) do
    transaction
    |> Integer.to_string(16)
    |> add_0x
    |> contract_deploy?()
  end

  def contract_deploy?(transaction) when is_binary(transaction) do
    case Rpc.get_transaction_receipt(transaction) do
      {:ok, %{"contractAddress" => nil}} -> false
      {:ok, %{"contractAddress" => _}} -> true
      {:error, msg} -> {:error, msg}
    end
  end

  def set_chain(chain_name) when chain_name in @supported_chains do
    infura_api_key = Context.infura_api_key()
    Context.set_rpc_host("https://#{chain_name}.infura.io/v3/#{infura_api_key}")
    Context.set_chain_id(@chain_id_by_name[chain_name])
  end

  def set_chain("local") do
    Context.set_rpc_host(@local_host_rpc)
    Context.set_chain_id(@local_host_chain_id)
  end

  def set_chain(chain_name) do
    Logger.info("#{chain_name} is not a supported chain.")
  end

  defp nonce(address) do
    {nonce, ""} =
      Rpc.get_transaction_count(address)
      |> remove_leading_0x()
      |> Integer.parse(16)

    nonce
  end

  defp gas_limit(data, caller_address, recipient_address \\ nil) do
    {gas, ""} =
      %{
        from: caller_address,
        to: recipient_address,
        data: data
      }
      |> Rpc.estimate_gas()
      |> remove_leading_0x()
      |> Integer.parse(16)

    gas
  end

  defp gas_price do
    {gas_price, ""} =
      Rpc.gas_price()
      |> remove_leading_0x()
      |> Integer.parse(16)

    gas_price
  end

  defp remove_leading_0x({:ok, "0x" <> data}), do: data
  defp add_0x(data), do: "0x" <> data

  defp wei_to_ether(amount), do: amount / 1.0e19

  defp build_raw_tx(amount, nonce, gas_limit, gas_price, opts) do
    recipient = opts[:recipient]
    data = opts[:data]
    chain_id = Context.chain_id()

    nonce
    |> RawTransaction.new(amount, gas_limit, gas_price, chain_id, recipient: recipient, data: data)
    |> ExRLP.encode(encoding: :hex)
  end

  defp log_transaction_info(nil, _contract_address), do: nil

  defp log_transaction_info(chain, contract_address),
    do: Logger.info("Check it out here: https://#{chain}etherscan.io/address/#{contract_address}")

  use Rustler, otp_app: :eth_client, crate: "ethclient_signer"

  def sign_transaction(_raw_transaction, _private_key), do: :erlang.nif_error(:nif_not_loaded)
end<|MERGE_RESOLUTION|>--- conflicted
+++ resolved
@@ -13,24 +13,13 @@
     4 => "rinkeby."
   }
 
-<<<<<<< HEAD
-=======
   @supported_chains ["ropsten", "rinkeby", "mainnet"]
 
   @chain_id_by_name %{"mainnet" => 1, "ropsten" => 3, "rinkeby" => 4}
 
   @local_host_chain_id 1234
   @local_host_rpc "http://localhost:8545"
-
-  # Modify the code so that the only thing we do in Rust is the EC signature and Keccak hashing
-  # View the state of a contract (all its variables, etc). This will require parsing the ABI
-  # Add the ability to check if a transaction is a contract deployment or not
-  # Check balance
-  # Fix gas limit
-  # Change shell text based on context
-  # Get list of nodes
-
->>>>>>> 2ba37951
+  
   def deploy(bin_path) do
     {:ok, data} = File.read(bin_path)
     data = add_0x(data)
