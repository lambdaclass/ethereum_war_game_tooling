--- conflicted
+++ resolved
@@ -110,7 +110,6 @@
     wei_to_ether(balance)
   end
 
-<<<<<<< HEAD
   def invoke_by_selector(selector, arguments, amount \\ 0) do
     encoded_arguments =
       ABI.TypeEncoder.encode_raw(arguments, selector.types)
@@ -121,8 +120,6 @@
     invoke_with_data(data, amount)
   end
 
-=======
->>>>>>> 20dcbce9
   def invoke(method, arguments, amount \\ 0) do
     data =
       method
