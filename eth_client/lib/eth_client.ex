defmodule EthClient do
  @moduledoc false
  alias EthClient.Context
  alias EthClient.Contract
  alias EthClient.RawTransaction
  alias EthClient.Rpc

  require Logger

  @etherscan_supported_chains %{
    1 => "",
    3 => "ropsten.",
    4 => "rinkeby."
  }

  @supported_chains ["ropsten", "rinkeby", "mainnet"]

  @chain_id_by_name %{"mainnet" => 1, "ropsten" => 3, "rinkeby" => 4}

  @local_host_chain_id 1234
  @local_host_rpc "http://localhost:8545"

  # Modify the code so that the only thing we do in Rust is the EC signature and Keccak hashing
  # View the state of a contract (all its variables, etc). This will require parsing the ABI
  # Add the ability to check if a transaction is a contract deployment or not
  # Check balance
  # Fix gas limit
  # Change shell text based on context
  # Get list of nodes

  def deploy(bin_path) do
    {:ok, data} = File.read(bin_path)
    data = add_0x(data)

    caller = Context.user_account()
    caller_address = String.downcase(caller.address)

    nonce = nonce(caller.address)
    gas_limit = gas_limit(data, caller_address)

    raw_tx =
      build_raw_tx(
        0,
        nonce,
        gas_limit,
        gas_price(),
        data: data
      )

    {:ok, tx_hash} =
      sign_transaction(raw_tx, caller.private_key)
      |> Rpc.send_raw_transaction()

    Logger.info("Deployment transaction accepted by the network, tx_hash: #{tx_hash}")
    Logger.info("Waiting for confirmation...")

    {:ok, transaction} = Rpc.wait_for_confirmation(tx_hash)

    contract_address = transaction["contractAddress"]

    Context.set_contract_address(contract_address)
    Logger.info("Contract deployed, address: #{contract_address} Current contract updated")

    log_transaction_info(@etherscan_supported_chains[Context.chain_id()], contract_address)
  end

  def deploy(bin_path, abi_path) do
    deploy(bin_path)
    {:ok, api} = Contract.get_functions(abi_path)
    Context.set_contract_functions(api)

    Context.contract()
  end

  def call(method, arguments) do
    data =
      ABI.encode(method, arguments)
      |> Base.encode16(case: :lower)
      |> add_0x()

    %{
      from: Context.user_account().address,
      to: Context.contract().address,
      data: data
    }
    |> Rpc.call()
  end

  def get_balance(address) do
    {balance, _lead} =
      Rpc.get_balance(address)
      |> remove_leading_0x()
      |> Integer.parse(16)

    wei_to_ether(balance)
  end

<<<<<<< HEAD
  @doc """
  Call a payable function,
  opts is a map that accepts the following keys as atoms:
   - amount: number of Ether to be sended, default to 0.
   - gas_limit: amount of gas limit for the transaction. If this parameter is not passed,
      the estimated calculation of gas necessary for the transaction is made.
   e.g.: %{
     amount: 0.01,
     check_gas_estimation: 150_000,
     empty_calldata: false
   }
  """
  def invoke(method, arguments, opts) do
=======
  def transfer(amount \\ 0) do
    # According to the official documentation, the max amount of gas for the receive function is 2300.
    # https://docs.soliditylang.org/en/v0.8.12/contracts.html#receive-ether-function
    # And the tool we use to estimate gas will break trying to estimate with an empty function.
    # Also, it is necessary to send an empty calldata.
    gas_limit = 2300 * 10
    data = "0x00000000"

    caller = Context.user_account()
    caller_address = String.downcase(caller.address)
    contract_address = Context.contract().address

    ## This is assuming the caller passes `amount` in eth
    amount = floor(amount * 1_000_000_000_000_000_000)

    nonce = nonce(caller.address)

    raw_tx =
      build_raw_tx(amount, nonce, gas_limit, gas_price(),
        recipient: contract_address,
        data: data
      )

    {:ok, tx_hash} =
      sign_transaction(raw_tx, caller.private_key)
      |> Rpc.send_raw_transaction()

    Logger.info("Transaction accepted by the network, tx_hash: #{tx_hash}")
    Logger.info("Waiting for confirmation...")

    {:ok, _transaction} = Rpc.wait_for_confirmation(tx_hash)

    Logger.info("Transaction confirmed!")

    log_transaction_info(@etherscan_supported_chains[Context.chain_id()], contract_address)

    {:ok, tx_hash}
  end

  def invoke(method, arguments, amount \\ 0) do
>>>>>>> 79c8baf2
    data =
      if Map.get(opts, :empty_calldata?, false) do
        "0x00000000"
      else
        ABI.encode(method, arguments)
        |> Base.encode16(case: :lower)
        |> add_0x()
      end
    caller = Context.user_account()
    caller_address = String.downcase(caller.address)
    contract_address = Context.contract().address

    amount = floor(Map.get(opts, :amount, 0) * 1_000_000_000_000_000_000)

    nonce = nonce(caller.address)

    # How do I calculate gas limits appropiately?
    gas_limit =
      if Map.has_key?(opts, :gas_limit) do
        opts[:gas_limit]
      else
        gas_limit(data, caller_address, contract_address) * 2
      end

    raw_tx =
      build_raw_tx(amount, nonce, gas_limit, gas_price(),
        recipient: contract_address,
        data: data
      )

    {:ok, tx_hash} =
      sign_transaction(raw_tx, caller.private_key)
      |> Rpc.send_raw_transaction()

    Logger.info("Transaction accepted by the network, tx_hash: #{tx_hash}")
    Logger.info("Waiting for confirmation...")

    {:ok, _transaction} = Rpc.wait_for_confirmation(tx_hash)

    Logger.info("Transaction confirmed!")

    log_transaction_info(@etherscan_supported_chains[Context.chain_id()], contract_address)

    {:ok, tx_hash}
  end

  def contract_deploy?(transaction) when is_number(transaction) do
    transaction
    |> Integer.to_string(16)
    |> add_0x
    |> contract_deploy?()
  end

  def contract_deploy?(transaction) when is_binary(transaction) do
    case Rpc.get_transaction_receipt(transaction) do
      {:ok, %{"contractAddress" => nil}} -> false
      {:ok, %{"contractAddress" => _}} -> true
      {:error, msg} -> {:error, msg}
    end
  end

  def set_chain(chain_name) when chain_name in @supported_chains do
    infura_api_key = Context.infura_api_key()
    Context.set_rpc_host("https://#{chain_name}.infura.io/v3/#{infura_api_key}")
    Context.set_chain_id(@chain_id_by_name[chain_name])
  end

  def set_chain("local") do
    Context.set_rpc_host(@local_host_rpc)
    Context.set_chain_id(@local_host_chain_id)
  end

  def set_chain(chain_name) do
    Logger.info("#{chain_name} is not a supported chain.")
  end

  defp nonce(address) do
    {nonce, ""} =
      Rpc.get_transaction_count(address)
      |> remove_leading_0x()
      |> Integer.parse(16)

    nonce
  end

  defp gas_limit(data, caller_address, recipient_address \\ nil) do
    {gas, ""} =
      %{
        from: caller_address,
        to: recipient_address,
        data: data
      }
      |> Rpc.estimate_gas()
      |> remove_leading_0x()
      |> Integer.parse(16)

    gas
  end

  defp gas_price do
    {gas_price, ""} =
      Rpc.gas_price()
      |> remove_leading_0x()
      |> Integer.parse(16)

    gas_price
  end

  defp remove_leading_0x({:ok, "0x" <> data}), do: data
  defp add_0x(data), do: "0x" <> data

  defp wei_to_ether(amount), do: amount / 1.0e19

  defp build_raw_tx(amount, nonce, gas_limit, gas_price, opts) do
    recipient = opts[:recipient]
    data = opts[:data]
    chain_id = Context.chain_id()

    nonce
    |> RawTransaction.new(amount, gas_limit, gas_price, chain_id, recipient: recipient, data: data)
    |> ExRLP.encode(encoding: :hex)
  end

  defp log_transaction_info(nil, _contract_address), do: nil

  defp log_transaction_info(chain, contract_address),
    do: Logger.info("Check it out here: https://#{chain}etherscan.io/address/#{contract_address}")

  use Rustler, otp_app: :eth_client, crate: "ethclient_signer"

  def sign_transaction(_raw_transaction, _private_key), do: :erlang.nif_error(:nif_not_loaded)
end<|MERGE_RESOLUTION|>--- conflicted
+++ resolved
@@ -95,7 +95,45 @@
     wei_to_ether(balance)
   end
 
-<<<<<<< HEAD
+  def transfer(amount \\ 0) do
+    # According to the official documentation, the max amount of gas for the receive function is 2300.
+    # https://docs.soliditylang.org/en/v0.8.12/contracts.html#receive-ether-function
+    # And the tool we use to estimate gas will break trying to estimate with an empty function.
+    # Also, it is necessary to send an empty calldata.
+    gas_limit = 2300 * 10
+    data = "0x00000000"
+
+    caller = Context.user_account()
+    caller_address = String.downcase(caller.address)
+    contract_address = Context.contract().address
+
+    ## This is assuming the caller passes `amount` in eth
+    amount = floor(amount * 1_000_000_000_000_000_000)
+
+    nonce = nonce(caller.address)
+
+    raw_tx =
+      build_raw_tx(amount, nonce, gas_limit, gas_price(),
+        recipient: contract_address,
+        data: data
+      )
+
+    {:ok, tx_hash} =
+      sign_transaction(raw_tx, caller.private_key)
+      |> Rpc.send_raw_transaction()
+
+    Logger.info("Transaction accepted by the network, tx_hash: #{tx_hash}")
+    Logger.info("Waiting for confirmation...")
+
+    {:ok, _transaction} = Rpc.wait_for_confirmation(tx_hash)
+
+    Logger.info("Transaction confirmed!")
+
+    log_transaction_info(@etherscan_supported_chains[Context.chain_id()], contract_address)
+
+    {:ok, tx_hash}
+  end
+
   @doc """
   Call a payable function,
   opts is a map that accepts the following keys as atoms:
@@ -109,56 +147,11 @@
    }
   """
   def invoke(method, arguments, opts) do
-=======
-  def transfer(amount \\ 0) do
-    # According to the official documentation, the max amount of gas for the receive function is 2300.
-    # https://docs.soliditylang.org/en/v0.8.12/contracts.html#receive-ether-function
-    # And the tool we use to estimate gas will break trying to estimate with an empty function.
-    # Also, it is necessary to send an empty calldata.
-    gas_limit = 2300 * 10
-    data = "0x00000000"
-
-    caller = Context.user_account()
-    caller_address = String.downcase(caller.address)
-    contract_address = Context.contract().address
-
-    ## This is assuming the caller passes `amount` in eth
-    amount = floor(amount * 1_000_000_000_000_000_000)
-
-    nonce = nonce(caller.address)
-
-    raw_tx =
-      build_raw_tx(amount, nonce, gas_limit, gas_price(),
-        recipient: contract_address,
-        data: data
-      )
-
-    {:ok, tx_hash} =
-      sign_transaction(raw_tx, caller.private_key)
-      |> Rpc.send_raw_transaction()
-
-    Logger.info("Transaction accepted by the network, tx_hash: #{tx_hash}")
-    Logger.info("Waiting for confirmation...")
-
-    {:ok, _transaction} = Rpc.wait_for_confirmation(tx_hash)
-
-    Logger.info("Transaction confirmed!")
-
-    log_transaction_info(@etherscan_supported_chains[Context.chain_id()], contract_address)
-
-    {:ok, tx_hash}
-  end
-
-  def invoke(method, arguments, amount \\ 0) do
->>>>>>> 79c8baf2
     data =
-      if Map.get(opts, :empty_calldata?, false) do
-        "0x00000000"
-      else
         ABI.encode(method, arguments)
         |> Base.encode16(case: :lower)
         |> add_0x()
-      end
+
     caller = Context.user_account()
     caller_address = String.downcase(caller.address)
     contract_address = Context.contract().address
